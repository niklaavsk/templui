--- conflicted
+++ resolved
@@ -25,12 +25,7 @@
 
 // IconProps defines the properties that can be set for an icon.
 type IconProps struct {
-<<<<<<< HEAD
-	Name        string
-	Size        string
-=======
 	Size        int
->>>>>>> 17965d51
 	Color       string
 	Fill        string
 	Stroke      string
@@ -55,24 +50,6 @@
 			return
 		})
 	}
-}
-
-// UseNameProp generates a templ.Component using IconProps.Name, with fallback to "file-question" icon.
-func UseNameProp(props IconProps) templ.Component {
-	return templ.ComponentFunc(func(ctx context.Context, w io.Writer) (err error) {
-		var svg string
-
-		svg, err = generateSVG(props.Name, props)
-		if err != nil {
-			svg, err = generateSVG("file-question", props)
-			if err != nil {
-				return err
-			}
-		}
-		_, err = w.Write([]byte(svg))
-		return
-	})
-
 }
 
 // generateSVG creates an SVG string for the specified icon with the given properties.
