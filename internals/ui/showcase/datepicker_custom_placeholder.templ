package showcase

import "github.com/axzilla/goilerplate/pkg/components"

templ DatepickerCustomPlaceholder() {
	<div class="w-full max-w-sm">
		@components.Datepicker(components.DatepickerProps{
<<<<<<< HEAD
			ID:          "datepicker-custom-placeholder",
			Name:        "datepicker-custom-placeholder",
=======
>>>>>>> 14a5400b
			Placeholder: "When is your birthday?",
		})
	</div>
}<|MERGE_RESOLUTION|>--- conflicted
+++ resolved
@@ -5,11 +5,6 @@
 templ DatepickerCustomPlaceholder() {
 	<div class="w-full max-w-sm">
 		@components.Datepicker(components.DatepickerProps{
-<<<<<<< HEAD
-			ID:          "datepicker-custom-placeholder",
-			Name:        "datepicker-custom-placeholder",
-=======
->>>>>>> 14a5400b
 			Placeholder: "When is your birthday?",
 		})
 	</div>
