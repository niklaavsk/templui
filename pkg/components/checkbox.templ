package components

import (
	"github.com/axzilla/goilerplate/pkg/icons"
	"github.com/axzilla/goilerplate/pkg/utils"
)

// CheckboxProps configures the Checkbox component
type CheckboxProps struct {
<<<<<<< HEAD
	ID       string
	Name     string
	Value    string
	Label    string
	Disabled bool
	Checked  bool
	Icon     templ.Component

	WrapperClass     string
	LabelClass       string
	CheckboxClass    string
	IconWrapperClass string

	Attributes templ.Attributes
}

// Control that allows selecting multiple options from a list.
//
// For detailed examples and usage guides, visit https://goilerplate.com/docs/components/checkbox
=======
	ID         string           // DOM identifier
	Name       string           // Form field name
	Value      string           // Checkbox value
	Disabled   bool             // Prevents interaction
	Checked    bool             // Selected state
	Icon       templ.Component  // Custom check icon
	Class      string           // Additional CSS classes
	Attributes templ.Attributes // Extra HTML/Alpine attributes
}

// Checkbox renders a styled checkbox input with customizable icon
>>>>>>> 14a5400b
templ Checkbox(props CheckboxProps) {
	if props.ID == "" {
		{{ props.ID = utils.RandomID() }}
	}
<<<<<<< HEAD
	<div class={ utils.TwMerge("flex items-center gap-2", props.WrapperClass) }>
		<div class="relative flex items-center">
			<input
				x-ref={ props.ID }
				data-input-id={ props.ID }
				data-testid={ props.ID }
				checked?={ props.Checked }
				disabled?={ props.Disabled }
				id={ props.ID }
				name={ props.Name }
				value={ props.Value }
				type="checkbox"
				class={
					utils.TwMerge(
						// Layout
						"relative size-4 overflow-hidden peer",
						"before:absolute before:inset-0 before:content['']",
				
						// Styling
						"appearance-none rounded-sm border-2 border-primary bg-background",
						"cursor-pointer transition-colors",
				
						// States
						"checked:before:bg-primary",
						"disabled:cursor-not-allowed disabled:opacity-50",
				
						// Custom
						props.CheckboxClass,
					),
				}
				{ props.Attributes... }
			/>
			<div
				class={
					utils.TwMerge(
						// Layout
						"absolute left-1/2 top-1/2 -translate-x-1/2 -translate-y-1/2",
				
						// Styling
						"size-3 text-primary-foreground pointer-events-none opacity-0",
				
						// States
						"peer-checked:opacity-100",
				
						// Custom
						props.IconWrapperClass,
					),
				}
				:class="{ 'visible': document.getElementById($el.dataset.inputId).checked }"
			>
				if props.Icon != nil {
					@props.Icon
				} else {
					@icons.Check(icons.IconProps{Size: "12"})
				}
			</div>
		</div>
		if props.Label != "" {
			<label
				for={ props.ID }
				class={
					utils.TwMerge(
						// Styling
						"text-sm font-medium",
				
						// Custom
						props.LabelClass,
					),
				}
				:class="{ 'opacity-50 cursor-not-allowed': document.getElementById($el.dataset.inputId).checked }"
			>
				{ props.Label }
			</label>
		}
=======
	<div class="relative flex items-center">
		<input
			x-ref={ props.ID }
			data-input-id={ props.ID }
			data-testid={ props.ID }
			checked?={ props.Checked }
			disabled?={ props.Disabled }
			id={ props.ID }
			name={ props.Name }
			value={ props.Value }
			type="checkbox"
			class={
				utils.TwMerge(
					// Layout
					"relative size-4 overflow-hidden peer",
					"before:absolute before:inset-0 before:content['']",
			
					// Styling
					"appearance-none rounded-sm border-2 border-primary bg-background",
					"cursor-pointer transition-colors",
			
					// States
					"checked:before:bg-primary",
					"disabled:cursor-not-allowed disabled:opacity-50",
			
					// Custom
					props.Class,
				),
			}
			{ props.Attributes... }
		/>
		<div
			class={
				utils.TwMerge(
					// Layout
					"absolute left-1/2 top-1/2 -translate-x-1/2 -translate-y-1/2",
			
					// Styling
					"size-3 text-primary-foreground pointer-events-none opacity-0",
			
					// States
					"peer-checked:opacity-100",
				),
			}
			:class="{ 'visible': document.getElementById($el.dataset.inputId).checked }"
		>
			if props.Icon != nil {
				@props.Icon
			} else {
				@icons.Check(icons.IconProps{Size: "12"})
			}
		</div>
>>>>>>> 14a5400b
	</div>
}<|MERGE_RESOLUTION|>--- conflicted
+++ resolved
@@ -7,27 +7,6 @@
 
 // CheckboxProps configures the Checkbox component
 type CheckboxProps struct {
-<<<<<<< HEAD
-	ID       string
-	Name     string
-	Value    string
-	Label    string
-	Disabled bool
-	Checked  bool
-	Icon     templ.Component
-
-	WrapperClass     string
-	LabelClass       string
-	CheckboxClass    string
-	IconWrapperClass string
-
-	Attributes templ.Attributes
-}
-
-// Control that allows selecting multiple options from a list.
-//
-// For detailed examples and usage guides, visit https://goilerplate.com/docs/components/checkbox
-=======
 	ID         string           // DOM identifier
 	Name       string           // Form field name
 	Value      string           // Checkbox value
@@ -39,87 +18,10 @@
 }
 
 // Checkbox renders a styled checkbox input with customizable icon
->>>>>>> 14a5400b
 templ Checkbox(props CheckboxProps) {
 	if props.ID == "" {
 		{{ props.ID = utils.RandomID() }}
 	}
-<<<<<<< HEAD
-	<div class={ utils.TwMerge("flex items-center gap-2", props.WrapperClass) }>
-		<div class="relative flex items-center">
-			<input
-				x-ref={ props.ID }
-				data-input-id={ props.ID }
-				data-testid={ props.ID }
-				checked?={ props.Checked }
-				disabled?={ props.Disabled }
-				id={ props.ID }
-				name={ props.Name }
-				value={ props.Value }
-				type="checkbox"
-				class={
-					utils.TwMerge(
-						// Layout
-						"relative size-4 overflow-hidden peer",
-						"before:absolute before:inset-0 before:content['']",
-				
-						// Styling
-						"appearance-none rounded-sm border-2 border-primary bg-background",
-						"cursor-pointer transition-colors",
-				
-						// States
-						"checked:before:bg-primary",
-						"disabled:cursor-not-allowed disabled:opacity-50",
-				
-						// Custom
-						props.CheckboxClass,
-					),
-				}
-				{ props.Attributes... }
-			/>
-			<div
-				class={
-					utils.TwMerge(
-						// Layout
-						"absolute left-1/2 top-1/2 -translate-x-1/2 -translate-y-1/2",
-				
-						// Styling
-						"size-3 text-primary-foreground pointer-events-none opacity-0",
-				
-						// States
-						"peer-checked:opacity-100",
-				
-						// Custom
-						props.IconWrapperClass,
-					),
-				}
-				:class="{ 'visible': document.getElementById($el.dataset.inputId).checked }"
-			>
-				if props.Icon != nil {
-					@props.Icon
-				} else {
-					@icons.Check(icons.IconProps{Size: "12"})
-				}
-			</div>
-		</div>
-		if props.Label != "" {
-			<label
-				for={ props.ID }
-				class={
-					utils.TwMerge(
-						// Styling
-						"text-sm font-medium",
-				
-						// Custom
-						props.LabelClass,
-					),
-				}
-				:class="{ 'opacity-50 cursor-not-allowed': document.getElementById($el.dataset.inputId).checked }"
-			>
-				{ props.Label }
-			</label>
-		}
-=======
 	<div class="relative flex items-center">
 		<input
 			x-ref={ props.ID }
@@ -172,6 +74,5 @@
 				@icons.Check(icons.IconProps{Size: "12"})
 			}
 		</div>
->>>>>>> 14a5400b
 	</div>
 }