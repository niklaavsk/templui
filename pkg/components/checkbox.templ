--- conflicted
+++ resolved
@@ -1,13 +1,9 @@
 package components
 
 import (
-<<<<<<< HEAD
 	"fmt"
 	"github.com/axzilla/goilerplate/pkg/icons"
-=======
-	"github.com/axzilla/goilerplate/pkg/icons"
 	"github.com/axzilla/goilerplate/pkg/utils"
->>>>>>> f3d2d453
 )
 
 // CheckboxProps defines the properties for the Checkbox component.
