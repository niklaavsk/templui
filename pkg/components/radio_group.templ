package components

<<<<<<< HEAD
import "fmt"
=======
import (
	"fmt"
	"github.com/axzilla/goilerplate/pkg/utils"
)
>>>>>>> f3d2d453

// RadioGroupProps defines the properties for the RadioGroup component.
type RadioGroupProps struct {
	// Value is the Alpine.js x-model binding expression
	// Example: "formData.marketingConsent"
	Value string

	// Name is the name attribute for the radio group
	Name string

	// Required indicates if the radio group must have a selection
	Required bool

	// Class specifies additional CSS classes
	Class string

	// Attributes allows passing additional HTML attributes
	Attributes templ.Attributes
}

// RadioGroupItemProps defines the properties for a single radio button item.
type RadioGroupItemProps struct {
	// Value is the value attribute for the radio button
	Value string

	// Name is the name attribute, should match the RadioGroup's name
	Name string

	// ID is the unique identifier for the radio button
	ID string

	// Disabled is an Alpine.js expression for the disabled state
	// Examples:
	//   - "true" for always disabled
	//   - "formData.isLoading" for dynamic state
	//   - "user.role !== 'admin'" for conditional disabling
	Disabled string

	// Class specifies additional CSS classes
	Class string

	// Attributes allows passing additional HTML attributes
	Attributes templ.Attributes

	// Label is the templ.Component to use as the radio button's label
	Label templ.Component
}

// RadioGroup renders a group of radio buttons with shared state management.
//
// Usage:
//
//  @components.RadioGroup(components.RadioGroupProps{
//      Name: "marketing",
//      Value: "formData.marketingConsent",
//      DefaultValue: "email",
//      Required: true,
//  }) {
//      // RadioGroup items go here
//  }
templ RadioGroup(props RadioGroupProps) {
	<div
		role="radiogroup"
		aria-required={ fmt.Sprintf("%t", props.Required) }
<<<<<<< HEAD
		x-data={ fmt.Sprintf(`{ value: %s }`, props.Value) }
		class={ "space-y-2", props.Class }
=======
		x-data={ fmt.Sprintf(`{ selectedValue: '%s' }`, props.DefaultValue) }
		class={ utils.TwMerge("space-y-2", props.Class) }
>>>>>>> f3d2d453
		{ props.Attributes... }
	>
		{ children... }
	</div>
}

// RadioGroupItem renders a single radio button with an integrated label.
// It uses Alpine.js for state management and accessibility features.
//
// Usage:
//
//  @components.RadioGroupItem(components.RadioGroupItemProps{
//      Value: "email",
//      Name: "marketing",
//      ID: "marketing-email",
//      Disabled: "isLoading",
//      Label: templ.Raw("Email Marketing"),
//  })
templ RadioGroupItem(props RadioGroupItemProps) {
	<div
<<<<<<< HEAD
		class={ "flex items-center space-x-2", props.Class }
=======
		class={ utils.TwMerge("flex items-center space-x-2", props.Class) }
		x-data={ fmt.Sprintf(`{ isDisabled: %s }`, props.Disabled) }
>>>>>>> f3d2d453
	>
		<input
			type="radio"
			id={ props.ID }
			name={ props.Name }
			value={ props.Value }
			if props.Disabled != "" {
				:disabled={ props.Disabled }
			}
			class={ "h-4 w-4 translate-y-px appearance-none rounded-full border bg-background",
				"checked:border-primary checked:bg-primary",
				"disabled:opacity-50 disabled:cursor-not-allowed",
				"checked:outline-none checked:ring-2 checked:ring-ring checked:ring-offset-2" }
			{ props.Attributes... }
		/>
		<label
			for={ props.ID }
			class={ "text-sm font-medium leading-none text-foreground", templ.KV("opacity-50 cursor-not-allowed", props.Disabled) }
		>
			if props.Label != nil {
				@props.Label
			} else {
				{ props.Value }
			}
		</label>
	</div>
}<|MERGE_RESOLUTION|>--- conflicted
+++ resolved
@@ -1,13 +1,9 @@
 package components
 
-<<<<<<< HEAD
-import "fmt"
-=======
 import (
 	"fmt"
 	"github.com/axzilla/goilerplate/pkg/utils"
 )
->>>>>>> f3d2d453
 
 // RadioGroupProps defines the properties for the RadioGroup component.
 type RadioGroupProps struct {
@@ -72,13 +68,8 @@
 	<div
 		role="radiogroup"
 		aria-required={ fmt.Sprintf("%t", props.Required) }
-<<<<<<< HEAD
-		x-data={ fmt.Sprintf(`{ value: %s }`, props.Value) }
-		class={ "space-y-2", props.Class }
-=======
-		x-data={ fmt.Sprintf(`{ selectedValue: '%s' }`, props.DefaultValue) }
+		x-data={ fmt.Sprintf(`{ selectedValue: '%s' }`, props.Value) }
 		class={ utils.TwMerge("space-y-2", props.Class) }
->>>>>>> f3d2d453
 		{ props.Attributes... }
 	>
 		{ children... }
@@ -99,12 +90,8 @@
 //  })
 templ RadioGroupItem(props RadioGroupItemProps) {
 	<div
-<<<<<<< HEAD
-		class={ "flex items-center space-x-2", props.Class }
-=======
 		class={ utils.TwMerge("flex items-center space-x-2", props.Class) }
 		x-data={ fmt.Sprintf(`{ isDisabled: %s }`, props.Disabled) }
->>>>>>> f3d2d453
 	>
 		<input
 			type="radio"
